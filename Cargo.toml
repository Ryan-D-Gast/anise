[package]
name = "anise"
version = "0.1.0"
edition = "2021"
authors = ["Christopher Rabotin <christopher.rabotin@gmail.com>"]
description = "ANISE provides a toolkit and files for Attitude, Navigation, Instrument, Spacecraft, and Ephemeris data. It's a modern replacement of NAIF SPICE file."
homepage = "https://github.com/anise-toolkit/"
documentation = "https://docs.rs/anise/"
repository = "https://github.com/anise-toolkit/anise.rs"
keywords = ["attitude", "navigation", "instrument", "spacecraft", "ephemeris"]
categories = ["science", "simulation"]
readme = "README.md"
license = "MPL-2.0"
exclude = ["cspice"]

# See more keys and their definitions at https://doc.rust-lang.org/cargo/reference/manifest.html

[dependencies]
hifitime = "3.8"
memmap2 = "0.9.0"
crc32fast = "1.3.0"
der = { version = "0.7.8", features = ["derive", "alloc", "real"] }
clap = { version = "4", features = ["derive"] }
thiserror = "1.0"
log = "0.4"
pretty_env_logger = "0.5"
tabled = "0.14"
const_format = "0.2"
nalgebra = "0.32"
approx = "0.5.1"
zerocopy = { version = "0.7.3", features = ["derive"] }
bytes = "1.4.0"
snafu = { version = "0.7.4", features = ["backtrace"] }
lexical-core = "0.8.5"
heapless = "0.7.16"
rstest = "0.18.2"

[dev-dependencies]
<<<<<<< HEAD
rust-spice = "0.7.6"
parquet = "46.0.0"
arrow = "46.0.0"
=======
rust-spice = "0.7.4"
parquet = "47.0.0"
arrow = "47.0.0"
>>>>>>> af2afc12
criterion = "0.5"
iai = "0.1"
polars = { version = "0.33", features = ["lazy", "parquet"] }
rayon = "1.7"

[features]
default = ["spkezr_validation"]
# Enabling this flag significantly reduces compilation times due to Arrow and Polars.
spkezr_validation = []

[profile.bench]
debug = true

[[bench]]
name = "iai_jpl_ephemerides"
harness = false

[[bench]]
name = "crit_jpl_ephemerides"
harness = false

[[bench]]
name = "crit_spacecraft_ephemeris"
harness = false

[[bench]]
name = "crit_bpc_rotation"
harness = false<|MERGE_RESOLUTION|>--- conflicted
+++ resolved
@@ -36,15 +36,9 @@
 rstest = "0.18.2"
 
 [dev-dependencies]
-<<<<<<< HEAD
 rust-spice = "0.7.6"
-parquet = "46.0.0"
-arrow = "46.0.0"
-=======
-rust-spice = "0.7.4"
 parquet = "47.0.0"
 arrow = "47.0.0"
->>>>>>> af2afc12
 criterion = "0.5"
 iai = "0.1"
 polars = { version = "0.33", features = ["lazy", "parquet"] }
