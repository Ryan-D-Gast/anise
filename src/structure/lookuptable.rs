/*
 * ANISE Toolkit
 * Copyright (C) 2021-2022 Christopher Rabotin <christopher.rabotin@gmail.com> et al. (cf. AUTHORS.md)
 * This Source Code Form is subject to the terms of the Mozilla Public
 * License, v. 2.0. If a copy of the MPL was not distributed with this
 * file, You can obtain one at https://mozilla.org/MPL/2.0/.
 *
 * Documentation: https://nyxspace.com/
 */
use der::{
    asn1::{OctetStringRef, SequenceOf},
    Decode, Encode, Reader, Writer,
};
use heapless::FnvIndexMap;
use log::warn;

use crate::{prelude::AniseError, NaifId};

/// A lookup table entry contains the start and end indexes in the data array of the data that is sought after.
///
/// # Implementation note
/// This data is stored as a u32 to ensure that the same binary representation works on all platforms.
/// In fact, the size of the usize type varies based on whether this is a 32 or 64 bit platform.
#[derive(Copy, Clone, Debug, Default, PartialEq, Eq, PartialOrd, Ord)]
pub struct Entry {
    pub start_idx: u32,
    pub end_idx: u32,
}

impl Entry {
    pub(crate) fn as_range(&self) -> core::ops::Range<usize> {
        self.start_idx as usize..self.end_idx as usize
    }
}

impl Encode for Entry {
    fn encoded_len(&self) -> der::Result<der::Length> {
        self.start_idx.encoded_len()? + self.end_idx.encoded_len()?
    }

    fn encode(&self, encoder: &mut dyn Writer) -> der::Result<()> {
        self.start_idx.encode(encoder)?;
        self.end_idx.encode(encoder)
    }
}

impl<'a> Decode<'a> for Entry {
    fn decode<R: Reader<'a>>(decoder: &mut R) -> der::Result<Self> {
        Ok(Self {
            start_idx: decoder.decode()?,
            end_idx: decoder.decode()?,
        })
    }
}

/// A LookUpTable allows finding the [Entry] associated with either an ID or a name.
///
/// # Note
/// _Both_ the IDs and the name MUST be unique in the look up table.
#[derive(Clone, Default, Debug, PartialEq, Eq)]
pub struct LookUpTable<'a, const ENTRIES: usize> {
    /// Unique IDs of each item in the
    pub by_id: FnvIndexMap<NaifId, Entry, ENTRIES>,
    /// Corresponding index for each hash
    pub by_name: FnvIndexMap<&'a str, Entry, ENTRIES>,
}

impl<'a, const ENTRIES: usize> LookUpTable<'a, ENTRIES> {
    pub fn append(&mut self, id: i32, name: &'a str, entry: Entry) -> Result<(), AniseError> {
        self.by_id
            .insert(id, entry)
            .map_err(|_| AniseError::StructureIsFull)?;
        self.by_name
            .insert(name, entry)
            .map_err(|_| AniseError::StructureIsFull)?;
        Ok(())
    }

    pub fn append_id(&mut self, id: i32, entry: Entry) -> Result<(), AniseError> {
        self.by_id
            .insert(id, entry)
            .map_err(|_| AniseError::StructureIsFull)?;
        Ok(())
    }

    pub fn append_name(&mut self, name: &'a str, entry: Entry) -> Result<(), AniseError> {
        self.by_name
            .insert(name, entry)
            .map_err(|_| AniseError::StructureIsFull)?;
        Ok(())
    }

    pub(crate) fn check_integrity(&self) -> bool {
        if self.by_id.is_empty() || self.by_name.is_empty() {
            // If either map is empty, the LUT is integral because there cannot be
            // any inconsistencies between both maps
            true
        } else if self.by_id.len() != self.by_name.len() {
            // Mismatched lengths, integrity check failed
            false
        } else {
            // Iterate through each item in by_id
            for entry in self.by_id.values() {
                // Check if the entry exists in by_name
                if !self.by_name.values().any(|name_entry| name_entry == entry) {
                    return false;
                }
            }
            true
        }
    }

    /// Builds the DER encoding of this look up table.
    ///
    /// # Note
    /// The list of entries might be duplicated if all items have both a name and an ID.
    fn der_encoding(
        &self,
    ) -> (
<<<<<<< HEAD
        SequenceOf<i32, ENTRIES>,
        SequenceOf<OctetStringRef, ENTRIES>,
        SequenceOf<Entry, ENTRIES>,
=======
        SequenceOf<i32, MAX_LUT_ENTRIES>,
        SequenceOf<OctetStringRef, MAX_LUT_ENTRIES>,
        SequenceOf<Entry, MAX_LUT_ENTRIES>,
        SequenceOf<Entry, MAX_LUT_ENTRIES>,
>>>>>>> afd370b5
    ) {
        // Build the list of entries
<<<<<<< HEAD
        let mut entries = SequenceOf::<Entry, ENTRIES>::new();
=======
        let mut id_entries = SequenceOf::<Entry, MAX_LUT_ENTRIES>::new();
        let mut name_entries = SequenceOf::<Entry, MAX_LUT_ENTRIES>::new();

>>>>>>> afd370b5
        // Build the list of keys
        let mut ids = SequenceOf::<i32, ENTRIES>::new();
        for (id, entry) in &self.by_id {
            ids.add(*id).unwrap();
            id_entries.add(*entry).unwrap();
        }
        // Build the list of names
        let mut names = SequenceOf::<OctetStringRef, ENTRIES>::new();
        for (name, entry) in &self.by_name {
            names
                .add(OctetStringRef::new(name.as_bytes()).unwrap())
                .unwrap();

            name_entries.add(*entry).unwrap();
        }

        (ids, names, id_entries, name_entries)
    }
}

impl<'a, const ENTRIES: usize> Encode for LookUpTable<'a, ENTRIES> {
    fn encoded_len(&self) -> der::Result<der::Length> {
        let (ids, names, id_entries, name_entries) = self.der_encoding();
        ids.encoded_len()?
            + names.encoded_len()?
            + id_entries.encoded_len()?
            + name_entries.encoded_len()?
    }

    fn encode(&self, encoder: &mut dyn Writer) -> der::Result<()> {
        let (ids, names, id_entries, name_entries) = self.der_encoding();
        ids.encode(encoder)?;
        names.encode(encoder)?;
        id_entries.encode(encoder)?;
        name_entries.encode(encoder)
    }
}

impl<'a, const ENTRIES: usize> Decode<'a> for LookUpTable<'a, ENTRIES> {
    fn decode<R: Reader<'a>>(decoder: &mut R) -> der::Result<Self> {
        // Decode as sequences and use that to build the look up table.
        let mut lut = Self::default();
<<<<<<< HEAD
        let ids: SequenceOf<i32, ENTRIES> = decoder.decode()?;
        let names: SequenceOf<OctetStringRef, ENTRIES> = decoder.decode()?;
        let entries: SequenceOf<Entry, ENTRIES> = decoder.decode()?;
        for (id, entry) in ids.iter().zip(entries.iter()) {
=======
        let ids: SequenceOf<i32, MAX_LUT_ENTRIES> = decoder.decode()?;
        let names: SequenceOf<OctetStringRef, MAX_LUT_ENTRIES> = decoder.decode()?;
        let id_entries: SequenceOf<Entry, MAX_LUT_ENTRIES> = decoder.decode()?;
        let name_entries: SequenceOf<Entry, MAX_LUT_ENTRIES> = decoder.decode()?;

        for (id, entry) in ids.iter().zip(id_entries.iter()) {
>>>>>>> afd370b5
            lut.by_id.insert(*id, *entry).unwrap();
        }

        for (name, entry) in names.iter().zip(name_entries.iter()) {
            lut.by_name
                .insert(core::str::from_utf8(name.as_bytes()).unwrap(), *entry)
                .unwrap();
        }

        if !lut.check_integrity() {
            // TODO: Change this to print the error but don't prevent loading the data.
            warn!(
                "decoded lookup table is not integral: {} names but {} ids",
                lut.by_name.len(),
                lut.by_id.len()
            );
        }
        Ok(lut)
    }
}

#[cfg(test)]
mod lut_ut {
    use super::{Decode, Encode, Entry, LookUpTable};
    #[test]
    fn zero_repr() {
        let repr = LookUpTable::<2>::default();

        let mut buf = vec![];
        repr.encode_to_vec(&mut buf).unwrap();

        let repr_dec = LookUpTable::from_der(&buf).unwrap();

        assert_eq!(repr, repr_dec);

        dbg!(repr);
        dbg!(core::mem::size_of::<LookUpTable<64>>());
    }

    #[test]
    fn repr_ids_only() {
        let mut repr = LookUpTable::<32>::default();
        let num_bytes = 363;
        for i in 0..32 {
            let id = -20 - (i as i32);
            repr.append_id(
                id,
                Entry {
                    start_idx: (i * num_bytes) as u32,
                    end_idx: ((i + 1) * num_bytes) as u32,
                },
            )
            .unwrap();
        }

        let mut buf = vec![];
        repr.encode_to_vec(&mut buf).unwrap();

        let repr_dec = LookUpTable::from_der(&buf).unwrap();

        assert_eq!(repr, repr_dec);
    }

    #[test]
    fn repr_names_only() {
        const LUT_SIZE: usize = 32;
        // Create a vector to store the strings and declare it before repr for borrow checker
        let mut names = Vec::new();
        let mut repr = LookUpTable::<LUT_SIZE>::default();

        let num_bytes = 363;

        for i in 0..LUT_SIZE {
            names.push(format!("Name{}", i));
        }

        for i in 0..LUT_SIZE {
            repr.append_name(
                &names[i],
                Entry {
                    start_idx: (i * num_bytes) as u32,
                    end_idx: ((i + 1) * num_bytes) as u32,
                },
            )
            .unwrap();
        }

        let mut buf = vec![];
        repr.encode_to_vec(&mut buf).unwrap();

        let repr_dec = LookUpTable::from_der(&buf).unwrap();

        assert_eq!(repr, repr_dec);
    }

    #[test]
    fn test_integrity_checker() {
        let mut lut = LookUpTable::<8>::default();
        assert!(lut.check_integrity()); // Empty, passes

        lut.append(1, "a", Entry::default()).unwrap();
        assert!(lut.check_integrity()); // ID only, passes

        lut.append_name("a", Entry::default()).unwrap();
        assert!(lut.check_integrity()); // Name added, passes

        lut.append(2, "b", Entry::default()).unwrap();
        assert!(lut.check_integrity()); // Second ID, name missing, fails

        lut.append_name("b", Entry::default()).unwrap();
        assert!(lut.check_integrity()); // Name added, passes
    }
}<|MERGE_RESOLUTION|>--- conflicted
+++ resolved
@@ -117,25 +117,15 @@
     fn der_encoding(
         &self,
     ) -> (
-<<<<<<< HEAD
         SequenceOf<i32, ENTRIES>,
+        SequenceOf<Entry, ENTRIES>,
         SequenceOf<OctetStringRef, ENTRIES>,
         SequenceOf<Entry, ENTRIES>,
-=======
-        SequenceOf<i32, MAX_LUT_ENTRIES>,
-        SequenceOf<OctetStringRef, MAX_LUT_ENTRIES>,
-        SequenceOf<Entry, MAX_LUT_ENTRIES>,
-        SequenceOf<Entry, MAX_LUT_ENTRIES>,
->>>>>>> afd370b5
     ) {
         // Build the list of entries
-<<<<<<< HEAD
-        let mut entries = SequenceOf::<Entry, ENTRIES>::new();
-=======
-        let mut id_entries = SequenceOf::<Entry, MAX_LUT_ENTRIES>::new();
-        let mut name_entries = SequenceOf::<Entry, MAX_LUT_ENTRIES>::new();
-
->>>>>>> afd370b5
+        let mut id_entries = SequenceOf::<Entry, ENTRIES>::new();
+        let mut name_entries = SequenceOf::<Entry, ENTRIES>::new();
+
         // Build the list of keys
         let mut ids = SequenceOf::<i32, ENTRIES>::new();
         for (id, entry) in &self.by_id {
@@ -152,7 +142,7 @@
             name_entries.add(*entry).unwrap();
         }
 
-        (ids, names, id_entries, name_entries)
+        (ids, id_entries, names, name_entries)
     }
 }
 
@@ -178,19 +168,12 @@
     fn decode<R: Reader<'a>>(decoder: &mut R) -> der::Result<Self> {
         // Decode as sequences and use that to build the look up table.
         let mut lut = Self::default();
-<<<<<<< HEAD
         let ids: SequenceOf<i32, ENTRIES> = decoder.decode()?;
+        let id_entries: SequenceOf<Entry, ENTRIES> = decoder.decode()?;
         let names: SequenceOf<OctetStringRef, ENTRIES> = decoder.decode()?;
-        let entries: SequenceOf<Entry, ENTRIES> = decoder.decode()?;
-        for (id, entry) in ids.iter().zip(entries.iter()) {
-=======
-        let ids: SequenceOf<i32, MAX_LUT_ENTRIES> = decoder.decode()?;
-        let names: SequenceOf<OctetStringRef, MAX_LUT_ENTRIES> = decoder.decode()?;
-        let id_entries: SequenceOf<Entry, MAX_LUT_ENTRIES> = decoder.decode()?;
-        let name_entries: SequenceOf<Entry, MAX_LUT_ENTRIES> = decoder.decode()?;
+        let name_entries: SequenceOf<Entry, ENTRIES> = decoder.decode()?;
 
         for (id, entry) in ids.iter().zip(id_entries.iter()) {
->>>>>>> afd370b5
             lut.by_id.insert(*id, *entry).unwrap();
         }
 
